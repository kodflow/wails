package application

import (
	"encoding/json"
	"github.com/wailsapp/wails/v3/internal/capabilities"
	"log"
	"net/http"
	"os"
	"runtime"
	"strconv"
	"sync"

	"github.com/wailsapp/wails/v3/pkg/icons"

	"github.com/samber/lo"

	"github.com/wailsapp/wails/v2/pkg/assetserver"
	"github.com/wailsapp/wails/v2/pkg/assetserver/webview"
	assetserveroptions "github.com/wailsapp/wails/v2/pkg/options/assetserver"

	wailsruntime "github.com/wailsapp/wails/v3/internal/runtime"
	"github.com/wailsapp/wails/v3/pkg/events"
	"github.com/wailsapp/wails/v3/pkg/logger"
)

var globalApplication *App

// isDebugMode is true if the application is running in debug mode
var isDebugMode func() bool

func init() {
	runtime.LockOSThread()
}

type EventListener struct {
	callback func()
}

func New(appOptions Options) *App {
	if globalApplication != nil {
		return globalApplication
	}

	mergeApplicationDefaults(&appOptions)

	result := &App{
		options:                   appOptions,
		applicationEventListeners: make(map[uint][]*EventListener),
		windows:                   make(map[uint]*WebviewWindow),
		systemTrays:               make(map[uint]*SystemTray),
		log:                       logger.New(appOptions.Logger.CustomLoggers...),
		contextMenus:              make(map[string]*Menu),
		pid:                       os.Getpid(),
	}
	globalApplication = result

	if !appOptions.Logger.Silent {
		result.log.AddOutput(&logger.Console{})
	}

	// Patch isDebug if we aren't in prod mode
	if isDebugMode == nil {
		isDebugMode = func() bool {
			return true
		}
	}

	result.Events = NewWailsEventProcessor(result.dispatchEventToWindows)

	opts := assetserveroptions.Options{
		Assets:     appOptions.Assets.FS,
		Handler:    appOptions.Assets.Handler,
		Middleware: assetserveroptions.Middleware(appOptions.Assets.Middleware),
	}

	// TODO ServingFrom disk?
	srv, err := assetserver.NewAssetServer("", opts, false, nil, wailsruntime.RuntimeAssetsBundle)
	if err != nil {
		result.fatal(err.Error())
	}

	// Pass through the capabilities
	srv.GetCapabilities = func() []byte {
		return globalApplication.capabilities.AsBytes()
	}

	srv.GetFlags = func() []byte {
		updatedOptions := result.impl.GetFlags(appOptions)
		flags, err := json.Marshal(updatedOptions)
		if err != nil {
			log.Fatal("Invalid flags provided to application: ", err.Error())
		}
		return flags
	}

	srv.UseRuntimeHandler(NewMessageProcessor())
	result.assets = srv

	result.bindings, err = NewBindings(appOptions.Bind)
	if err != nil {
		println("Fatal error in application initialisation: ", err.Error())
		os.Exit(1)
	}

	result.plugins = NewPluginManager(appOptions.Plugins, srv)
	err = result.plugins.Init()
	if err != nil {
		result.Quit()
		os.Exit(1)
	}

	err = result.bindings.AddPlugins(appOptions.Plugins)
	if err != nil {
		println("Fatal error in application initialisation: ", err.Error())
		os.Exit(1)
	}

	return result
}

func mergeApplicationDefaults(o *Options) {
	if o.Name == "" {
		o.Name = "My Wails Application"
	}
	if o.Description == "" {
		o.Description = "An application written using Wails"
	}
	if o.Icon == nil {
		o.Icon = icons.ApplicationLightMode256
	}

}

type (
	platformApp interface {
		run() error
		destroy()
		setApplicationMenu(menu *Menu)
		name() string
		getCurrentWindowID() uint
		showAboutDialog(name string, description string, icon []byte)
		setIcon(icon []byte)
		on(id uint)
		dispatchOnMainThread(id uint)
		hide()
		show()
		getPrimaryScreen() (*Screen, error)
		getScreens() ([]*Screen, error)
		GetFlags(options Options) map[string]any
		isOnMainThread() bool
	}

	runnable interface {
		run()
	}
)

// Messages sent from javascript get routed here
type windowMessage struct {
	windowId uint
	message  string
}

var windowMessageBuffer = make(chan *windowMessage)

type dragAndDropMessage struct {
	windowId  uint
	filenames []string
}

var windowDragAndDropBuffer = make(chan *dragAndDropMessage)

var _ webview.Request = &webViewAssetRequest{}

const webViewRequestHeaderWindowId = "x-wails-window-id"
const webViewRequestHeaderWindowName = "x-wails-window-name"

type webViewAssetRequest struct {
	webview.Request
	windowId   uint
	windowName string
}

func (r *webViewAssetRequest) Header() (http.Header, error) {
	h, err := r.Request.Header()
	if err != nil {
		return nil, err
	}

	hh := h.Clone()
	hh.Set(webViewRequestHeaderWindowId, strconv.FormatUint(uint64(r.windowId), 10))
	return hh, nil
}

var webviewRequests = make(chan *webViewAssetRequest)

type App struct {
	options                       Options
	applicationEventListeners     map[uint][]*EventListener
	applicationEventListenersLock sync.RWMutex

	// Windows
	windows     map[uint]*WebviewWindow
	windowsLock sync.Mutex

	// System Trays
	systemTrays      map[uint]*SystemTray
	systemTraysLock  sync.Mutex
	systemTrayID     uint
	systemTrayIDLock sync.RWMutex

	// MenuItems
	menuItems     map[uint]*MenuItem
	menuItemsLock sync.Mutex

	// Running
	running    bool
	runLock    sync.Mutex
	pendingRun []runnable

	bindings *Bindings
	plugins  *PluginManager

	// platform app
	impl platformApp

	// The main application menu
	ApplicationMenu *Menu

	clipboard *Clipboard
	Events    *EventProcessor
	log       *logger.Logger

	contextMenus     map[string]*Menu
	contextMenusLock sync.Mutex

	assets   *assetserver.AssetServer
	startURL string

	// Hooks
	windowCreatedCallbacks []func(window *WebviewWindow)
	pid                    int

	// Capabilities
	capabilities capabilities.Capabilities
}

func (a *App) getSystemTrayID() uint {
	a.systemTrayIDLock.Lock()
	defer a.systemTrayIDLock.Unlock()
	a.systemTrayID++
	return a.systemTrayID
}

func (a *App) getWindowForID(id uint) *WebviewWindow {
	a.windowsLock.Lock()
	defer a.windowsLock.Unlock()
	return a.windows[id]
}

func (a *App) deleteWindowByID(id uint) {
	a.windowsLock.Lock()
	defer a.windowsLock.Unlock()
	delete(a.windows, id)
}

func (a *App) Capabilities() capabilities.Capabilities {
	return a.capabilities
}

func (a *App) On(eventType events.ApplicationEventType, callback func()) func() {
	eventID := uint(eventType)
	a.applicationEventListenersLock.Lock()
	defer a.applicationEventListenersLock.Unlock()
	listener := &EventListener{
		callback: callback,
	}
	a.applicationEventListeners[eventID] = append(a.applicationEventListeners[eventID], listener)
	if a.impl != nil {
		go a.impl.on(eventID)
	}

	return func() {
		// lock the map
		a.applicationEventListenersLock.Lock()
		defer a.applicationEventListenersLock.Unlock()
		// Remove listener
		a.applicationEventListeners[eventID] = lo.Without(a.applicationEventListeners[eventID], listener)
	}
}
func (a *App) NewWebviewWindow() *WebviewWindow {
	return a.NewWebviewWindowWithOptions(WebviewWindowOptions{})
}

func (a *App) GetPID() int {
	return a.pid
}

func (a *App) info(message string, args ...any) {
	a.Log(&logger.Message{
		Level:   "INFO",
		Message: message,
		Data:    args,
		Sender:  "Wails",
	})
}

func (a *App) fatal(message string, args ...any) {
	msg := "************** FATAL **************\n"
	msg += message
	msg += "***********************************\n"

	a.Log(&logger.Message{
		Level:   "FATAL",
		Message: msg,
		Data:    args,
		Sender:  "Wails",
	})

	a.log.Flush()
	os.Exit(1)
}

func (a *App) error(message string, args ...any) {
	a.Log(&logger.Message{
		Level:   "ERROR",
		Message: message,
		Data:    args,
		Sender:  "Wails",
	})
}

func (a *App) NewWebviewWindowWithOptions(windowOptions WebviewWindowOptions) *WebviewWindow {
	newWindow := NewWindow(windowOptions)
	id := newWindow.id

	a.windowsLock.Lock()
	a.windows[id] = newWindow
	a.windowsLock.Unlock()

	// Call hooks
	for _, hook := range a.windowCreatedCallbacks {
		hook(newWindow)
	}

	a.runOrDeferToAppRun(newWindow)

	return newWindow
}

func (a *App) NewSystemTray() *SystemTray {
	id := a.getSystemTrayID()
	newSystemTray := NewSystemTray(id)

	a.systemTraysLock.Lock()
	a.systemTrays[id] = newSystemTray
	a.systemTraysLock.Unlock()

	a.runOrDeferToAppRun(newSystemTray)

	return newSystemTray
}

func (a *App) Run() error {
	a.info("Starting application")
	a.impl = newPlatformApp(a)

	go func() {
		for {
			event := <-applicationEvents
			a.handleApplicationEvent(event)
		}
	}()
	go func() {
		for {
			event := <-windowEvents
			a.handleWindowEvent(event)
		}
	}()
	go func() {
		for {
			request := <-webviewRequests
			a.handleWebViewRequest(request)
		}
	}()
	go func() {
		for {
			event := <-windowMessageBuffer
			a.handleWindowMessage(event)
		}
	}()
	go func() {
		for {
			dragAndDropMessage := <-windowDragAndDropBuffer
			a.handleDragAndDropMessage(dragAndDropMessage)
		}
	}()

	go func() {
		for {
			menuItemID := <-menuItemClicked
			a.handleMenuItemClicked(menuItemID)
		}
	}()

<<<<<<< HEAD
	a.runLock.Lock()
	a.running = true
=======
	a.impl.setApplicationMenu(a.ApplicationMenu)

	// set the application menu
	if runtime.GOOS == "darwin" {
		a.impl.setIcon(a.options.Icon)
	}

	// run windows
	for _, window := range a.windows {
		go window.run()
	}
>>>>>>> 9da5df35

	for _, systray := range a.pendingRun {
		go systray.run()
	}
	a.pendingRun = nil

	a.runLock.Unlock()

<<<<<<< HEAD
	// set the application menu
	if runtime.GOOS == "darwin" {
		a.impl.setApplicationMenu(a.ApplicationMenu)
	}
	a.impl.setIcon(a.options.Icon)

=======
>>>>>>> 9da5df35
	err := a.impl.run()
	if err != nil {
		return err
	}

	a.plugins.Shutdown()

	return nil
}

func (a *App) handleApplicationEvent(event uint) {
	a.applicationEventListenersLock.RLock()
	listeners, ok := a.applicationEventListeners[event]
	a.applicationEventListenersLock.RUnlock()
	if !ok {
		return
	}
	for _, listener := range listeners {
		go listener.callback()
	}
}

func (a *App) handleDragAndDropMessage(event *dragAndDropMessage) {
	// Get window from window map
	a.windowsLock.Lock()
	window, ok := a.windows[event.windowId]
	a.windowsLock.Unlock()
	if !ok {
		log.Printf("WebviewWindow #%d not found", event.windowId)
		return
	}
	// Get callback from window
	window.handleDragAndDropMessage(event)
}

func (a *App) handleWindowMessage(event *windowMessage) {
	// Get window from window map
	a.windowsLock.Lock()
	window, ok := a.windows[event.windowId]
	a.windowsLock.Unlock()
	if !ok {
		log.Printf("WebviewWindow #%d not found", event.windowId)
		return
	}
	// Get callback from window
	window.handleMessage(event.message)
}

func (a *App) handleWebViewRequest(request *webViewAssetRequest) {
	// Get window from window map
	url, _ := request.URL()
	a.info("Window: '%s', Request: %s", request.windowName, url)
	a.assets.ServeWebViewRequest(request)
}

func (a *App) handleWindowEvent(event *WindowEvent) {
	// Get window from window map
	a.windowsLock.Lock()
	window, ok := a.windows[event.WindowID]
	a.windowsLock.Unlock()
	if !ok {
		log.Printf("WebviewWindow #%d not found", event.WindowID)
		return
	}
	window.handleWindowEvent(event.EventID)
}

func (a *App) handleMenuItemClicked(menuItemID uint) {
	menuItem := getMenuItemByID(menuItemID)
	if menuItem == nil {
		log.Printf("MenuItem #%d not found", menuItemID)
		return
	}
	menuItem.handleClick()
}

func (a *App) CurrentWindow() *WebviewWindow {
	if a.impl == nil {
		return nil
	}
	id := a.impl.getCurrentWindowID()
	a.windowsLock.Lock()
	defer a.windowsLock.Unlock()
	return a.windows[id]
}

func (a *App) Quit() {
	var wg sync.WaitGroup
	wg.Add(2)
	go func() {
		a.windowsLock.Lock()
		for _, window := range a.windows {
			window.Destroy()
		}
		a.windowsLock.Unlock()
		wg.Done()
	}()
	go func() {
		a.systemTraysLock.Lock()
		for _, systray := range a.systemTrays {
			systray.Destroy()
		}
		a.systemTraysLock.Unlock()
		wg.Done()
	}()
	wg.Wait()
	if a.impl != nil {
		a.impl.destroy()
	}
}

func (a *App) SetMenu(menu *Menu) {
	a.ApplicationMenu = menu
	if a.impl != nil {
		a.impl.setApplicationMenu(menu)
	}
}
func (a *App) ShowAboutDialog() {
	if a.impl != nil {
		a.impl.showAboutDialog(a.options.Name, a.options.Description, a.options.Icon)
	}
}

func (a *App) InfoDialog() *MessageDialog {
	return newMessageDialog(InfoDialog)
}

func (a *App) QuestionDialog() *MessageDialog {
	return newMessageDialog(QuestionDialog)
}

func (a *App) WarningDialog() *MessageDialog {
	return newMessageDialog(WarningDialog)
}

func (a *App) ErrorDialog() *MessageDialog {
	return newMessageDialog(ErrorDialog)
}

func (a *App) OpenDirectoryDialog() *MessageDialog {
	return newMessageDialog(OpenDirectoryDialog)
}

func (a *App) OpenFileDialog() *OpenFileDialog {
	return newOpenFileDialog()
}

func (a *App) SaveFileDialog() *SaveFileDialog {
	return newSaveFileDialog()
}

func (a *App) GetPrimaryScreen() (*Screen, error) {
	return a.impl.getPrimaryScreen()
}

func (a *App) GetScreens() ([]*Screen, error) {
	return a.impl.getScreens()
}

func (a *App) Clipboard() *Clipboard {
	if a.clipboard == nil {
		a.clipboard = newClipboard()
	}
	return a.clipboard
}

func (a *App) dispatchOnMainThread(fn func()) {
	// If we are on the main thread, just call the function
	if a.impl.isOnMainThread() {
		fn()
		return
	}

	mainThreadFunctionStoreLock.Lock()
	id := generateFunctionStoreID()
	mainThreadFunctionStore[id] = fn
	mainThreadFunctionStoreLock.Unlock()
	// Call platform specific dispatch function
	a.impl.dispatchOnMainThread(id)
}

func (a *App) OpenFileDialogWithOptions(options *OpenFileDialogOptions) *OpenFileDialog {
	result := a.OpenFileDialog()
	result.SetOptions(options)
	return result
}

func (a *App) SaveFileDialogWithOptions(s *SaveFileDialogOptions) *SaveFileDialog {
	result := a.SaveFileDialog()
	result.SetOptions(s)
	return result
}

func (a *App) dispatchEventToWindows(event *WailsEvent) {
	for _, window := range a.windows {
		window.dispatchWailsEvent(event)
	}
}

func (a *App) Hide() {
	if a.impl != nil {
		a.impl.hide()
	}
}

func (a *App) Show() {
	if a.impl != nil {
		a.impl.show()
	}
}

func (a *App) Log(message *logger.Message) {
	a.log.Log(message)
}

func (a *App) RegisterContextMenu(name string, menu *Menu) {
	a.contextMenusLock.Lock()
	defer a.contextMenusLock.Unlock()
	a.contextMenus[name] = menu
}

func (a *App) getContextMenu(name string) (*Menu, bool) {
	a.contextMenusLock.Lock()
	defer a.contextMenusLock.Unlock()
	menu, ok := a.contextMenus[name]
	return menu, ok

}

func (a *App) OnWindowCreation(callback func(window *WebviewWindow)) {
	a.windowCreatedCallbacks = append(a.windowCreatedCallbacks, callback)
}

func (a *App) GetWindowByName(name string) *WebviewWindow {
	a.windowsLock.Lock()
	defer a.windowsLock.Unlock()
	for _, window := range a.windows {
		if window.Name() == name {
			return window
		}
	}
	return nil
}

func (a *App) runOrDeferToAppRun(r runnable) {
	a.runLock.Lock()
	running := a.running
	if !running {
		a.pendingRun = append(a.pendingRun, r)
	}
	a.runLock.Unlock()

	if running {
		r.run()
	}
}

func invokeSync(fn func()) {
	var wg sync.WaitGroup
	wg.Add(1)
	globalApplication.dispatchOnMainThread(func() {
		fn()
		wg.Done()
	})
	wg.Wait()
}

func invokeSyncWithResult[T any](fn func() T) (res T) {
	var wg sync.WaitGroup
	wg.Add(1)
	globalApplication.dispatchOnMainThread(func() {
		res = fn()
		wg.Done()
	})
	wg.Wait()
	return res
}

func invokeSyncWithError(fn func() error) (err error) {
	var wg sync.WaitGroup
	wg.Add(1)
	globalApplication.dispatchOnMainThread(func() {
		err = fn()
		wg.Done()
	})
	wg.Wait()
	return
}

func invokeSyncWithResultAndError[T any](fn func() (T, error)) (res T, err error) {
	var wg sync.WaitGroup
	wg.Add(1)
	globalApplication.dispatchOnMainThread(func() {
		res, err = fn()
		wg.Done()
	})
	wg.Wait()
	return res, err
}<|MERGE_RESOLUTION|>--- conflicted
+++ resolved
@@ -333,7 +333,9 @@
 func (a *App) NewWebviewWindowWithOptions(windowOptions WebviewWindowOptions) *WebviewWindow {
 	newWindow := NewWindow(windowOptions)
 	id := newWindow.id
-
+	if a.windows == nil {
+		a.windows = make(map[uint]*WebviewWindow)
+	}
 	a.windowsLock.Lock()
 	a.windows[id] = newWindow
 	a.windowsLock.Unlock()
@@ -403,22 +405,8 @@
 		}
 	}()
 
-<<<<<<< HEAD
 	a.runLock.Lock()
 	a.running = true
-=======
-	a.impl.setApplicationMenu(a.ApplicationMenu)
-
-	// set the application menu
-	if runtime.GOOS == "darwin" {
-		a.impl.setIcon(a.options.Icon)
-	}
-
-	// run windows
-	for _, window := range a.windows {
-		go window.run()
-	}
->>>>>>> 9da5df35
 
 	for _, systray := range a.pendingRun {
 		go systray.run()
@@ -427,15 +415,12 @@
 
 	a.runLock.Unlock()
 
-<<<<<<< HEAD
 	// set the application menu
 	if runtime.GOOS == "darwin" {
 		a.impl.setApplicationMenu(a.ApplicationMenu)
 	}
 	a.impl.setIcon(a.options.Icon)
 
-=======
->>>>>>> 9da5df35
 	err := a.impl.run()
 	if err != nil {
 		return err
