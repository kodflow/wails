module github.com/wailsapp/wails/v2

go 1.21
<<<<<<< HEAD

toolchain go1.22.0
=======
>>>>>>> 9b01922a

require (
	github.com/Masterminds/semver v1.5.0
	github.com/acarl005/stripansi v0.0.0-20180116102854-5a71ef0e047d
	github.com/bep/debounce v1.2.1
	github.com/bitfield/script v0.19.0
	github.com/charmbracelet/glamour v0.5.0
	github.com/flytam/filenamify v1.0.0
	github.com/fsnotify/fsnotify v1.4.9
	github.com/go-git/go-git/v5 v5.11.0
	github.com/go-ole/go-ole v1.2.6
	github.com/godbus/dbus/v5 v5.1.0
	github.com/google/shlex v0.0.0-20191202100458-e7afc7fbc510
	github.com/google/uuid v1.3.0
	github.com/jackmordaunt/icns v1.0.0
	github.com/jaypipes/ghw v0.12.0
	github.com/labstack/echo/v4 v4.10.2
	github.com/labstack/gommon v0.4.0
	github.com/leaanthony/clir v1.3.0
	github.com/leaanthony/debme v1.2.1
	github.com/leaanthony/go-ansi-parser v1.6.0
	github.com/leaanthony/gosod v1.0.3
	github.com/leaanthony/slicer v1.6.0
	github.com/leaanthony/u v1.1.0
	github.com/leaanthony/winicon v1.0.0
	github.com/matryer/is v1.4.0
	github.com/pkg/browser v0.0.0-20210911075715-681adbf594b8
	github.com/pkg/errors v0.9.1
	github.com/pterm/pterm v0.12.49
	github.com/sabhiram/go-gitignore v0.0.0-20210923224102-525f6e181f06
	github.com/samber/lo v1.38.1
	github.com/stretchr/testify v1.8.4
	github.com/tc-hib/winres v0.2.1
	github.com/tidwall/sjson v1.1.7
	github.com/tkrajina/go-reflector v0.5.6
	github.com/wailsapp/go-webview2 v1.0.10
	github.com/wailsapp/mimetype v1.4.1
	github.com/wzshiming/ctc v1.2.3
	golang.org/x/mod v0.14.0
	golang.org/x/net v0.25.0
	golang.org/x/sys v0.20.0
	golang.org/x/tools v0.17.0
)

require (
	atomicgo.dev/cursor v0.1.1 // indirect
	atomicgo.dev/keyboard v0.2.8 // indirect
	bitbucket.org/creachadair/shell v0.0.7 // indirect
	dario.cat/mergo v1.0.0 // indirect
	github.com/Microsoft/go-winio v0.6.1 // indirect
	github.com/ProtonMail/go-crypto v0.0.0-20230828082145-3c4c8a2d2371 // indirect
	github.com/StackExchange/wmi v1.2.1 // indirect
	github.com/alecthomas/chroma v0.10.0 // indirect
	github.com/aymerick/douceur v0.2.0 // indirect
	github.com/cloudflare/circl v1.3.7 // indirect
	github.com/containerd/console v1.0.3 // indirect
	github.com/cyphar/filepath-securejoin v0.2.4 // indirect
	github.com/davecgh/go-spew v1.1.1 // indirect
	github.com/dlclark/regexp2 v1.4.0 // indirect
	github.com/emirpasic/gods v1.18.1 // indirect
	github.com/ghodss/yaml v1.0.0 // indirect
	github.com/go-git/gcfg v1.5.1-0.20230307220236-3a3c6141e376 // indirect
	github.com/go-git/go-billy/v5 v5.5.0 // indirect
	github.com/golang/groupcache v0.0.0-20210331224755-41bb18bfe9da // indirect
	github.com/gookit/color v1.5.2 // indirect
	github.com/gorilla/css v1.0.0 // indirect
	github.com/jaypipes/pcidb v1.0.0 // indirect
	github.com/jbenet/go-context v0.0.0-20150711004518-d14ea06fba99 // indirect
	github.com/jchv/go-winloader v0.0.0-20210711035445-715c2860da7e // indirect
	github.com/kevinburke/ssh_config v1.2.0 // indirect
	github.com/lithammer/fuzzysearch v1.1.5 // indirect
	github.com/lucasb-eyer/go-colorful v1.2.0 // indirect
	github.com/mattn/go-colorable v0.1.13 // indirect
	github.com/mattn/go-isatty v0.0.19 // indirect
	github.com/mattn/go-runewidth v0.0.13 // indirect
	github.com/microcosm-cc/bluemonday v1.0.17 // indirect
	github.com/mitchellh/go-homedir v1.1.0 // indirect
	github.com/muesli/reflow v0.3.0 // indirect
	github.com/muesli/termenv v0.9.0 // indirect
	github.com/nfnt/resize v0.0.0-20180221191011-83c6a9932646 // indirect
	github.com/olekukonko/tablewriter v0.0.5 // indirect
	github.com/pjbgf/sha1cd v0.3.0 // indirect
	github.com/pmezard/go-difflib v1.0.0 // indirect
	github.com/rivo/uniseg v0.4.4 // indirect
	github.com/sergi/go-diff v1.2.0 // indirect
	github.com/skeema/knownhosts v1.2.1 // indirect
	github.com/tidwall/gjson v1.9.3 // indirect
	github.com/tidwall/match v1.1.1 // indirect
	github.com/tidwall/pretty v1.2.0 // indirect
	github.com/valyala/bytebufferpool v1.0.0 // indirect
	github.com/valyala/fasttemplate v1.2.2 // indirect
	github.com/wzshiming/winseq v0.0.0-20200112104235-db357dc107ae // indirect
	github.com/xanzy/ssh-agent v0.3.3 // indirect
	github.com/xo/terminfo v0.0.0-20210125001918-ca9a967f8778 // indirect
	github.com/yuin/goldmark v1.4.13 // indirect
	github.com/yuin/goldmark-emoji v1.0.1 // indirect
	golang.org/x/crypto v0.23.0 // indirect
	golang.org/x/exp v0.0.0-20230522175609-2e198f4a06a1 // indirect
	golang.org/x/image v0.12.0 // indirect
	golang.org/x/term v0.20.0 // indirect
	golang.org/x/text v0.15.0 // indirect
	gopkg.in/warnings.v0 v0.1.2 // indirect
	gopkg.in/yaml.v2 v2.4.0 // indirect
	gopkg.in/yaml.v3 v3.0.1 // indirect
	howett.net/plist v1.0.0 // indirect
)<|MERGE_RESOLUTION|>--- conflicted
+++ resolved
@@ -1,11 +1,6 @@
 module github.com/wailsapp/wails/v2
 
 go 1.21
-<<<<<<< HEAD
-
-toolchain go1.22.0
-=======
->>>>>>> 9b01922a
 
 require (
 	github.com/Masterminds/semver v1.5.0
