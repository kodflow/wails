name: PR Checks

on:
  pull_request:
  pull_request_review:
    types: [submitted]

jobs:
  check_docs:
    name: Check Docs
    if: ${{github.repository == 'wailsapp/wails' && contains(github.head_ref,'feature/')}}
    runs-on: ubuntu-latest
    steps:
      - uses: actions/checkout@v3

      - name: Verify Changed files
        uses: tj-actions/verify-changed-files@v17
        id: verify-changed-files
        with:
          files: |
            website/**/*.mdx
            website/**/*.md

      - name: Run step only when files change.
        if: steps.verify-changed-files.outputs.files_changed != 'true'
        run: |
          echo "::warning::Feature branch does not contain any changes to the website."

#  lint_go:
#    name: Run Go Linters
#    runs-on: ubuntu-latest
#    steps:
#      - name: Checkout code
#        uses: actions/checkout@v4
#
#      - name: Setup Go
#        uses: actions/setup-go@v4
#        with:
#          go-version: "1.21"
#
#      - name: Update go modules
#        working-directory: ./v2
#        run: go mod tidy
#
#      - name: Run Linter
#        uses: golangci/golangci-lint-action@v3
#        with:
#          version: v1.54
#          working-directory: ./v2
#          args: --timeout=10m0s --config ./.golangci.yml

  test_go:
    name: Run Go Tests
    runs-on: ${{ matrix.os }}
    if: github.event.review.state == 'approved'
    strategy:
      matrix:
<<<<<<< HEAD
        os: [ubuntu-latest, windows-latest, macos-latest]
        go-version: ['1.22']
=======
        os: [ubuntu-22.04, windows-latest, macos-latest, ubuntu-24.04]
        go-version: ['1.21']
>>>>>>> 9b01922a

    steps:
      - name: Checkout code
        uses: actions/checkout@v3

<<<<<<< HEAD
      - name: Install linux dependencies (v3)
        if:  ${{ matrix.os == 'ubuntu-latest' && github.event.pull_request.base.ref == 'v3-alpha' }}
        run: sudo apt-get update -y && sudo apt-get install -y libgtk-3-dev libwebkit2gtk-4.1-dev build-essential pkg-config

      - name: Install linux dependencies (v2)
        if:  ${{ matrix.os == 'ubuntu-latest' && github.event.pull_request.base.ref == 'master' }}
=======
      - name: Install linux dependencies ( 22.04 )
        if: matrix.os == 'ubuntu-22.04'
>>>>>>> 9b01922a
        run: sudo apt-get update -y && sudo apt-get install -y libgtk-3-dev libwebkit2gtk-4.0-dev build-essential pkg-config

      - name: Install linux dependencies ( 24.04 )
        if: matrix.os == 'ubuntu-24.04'
        run: sudo apt-get update -y && sudo apt-get install -y libgtk-3-dev libwebkit2gtk-4.1-dev build-essential pkg-config

      - name: Setup Go
        uses: actions/setup-go@v3
        with:
          go-version: ${{ matrix.go-version }}

      - name: Run tests (mac) | v2
        if: ${{ matrix.os == 'macos-latest' && github.event.pull_request.base.ref == 'master' }}
        env:
          CGO_LDFLAGS: -framework UniformTypeIdentifiers -mmacosx-version-min=10.13
          CGO_CFLAGS: -mmacosx-version-min=10.13
        working-directory: ./v2
        run: go test -v ./...

<<<<<<< HEAD
      - name: Run tests (!mac) | v2
        if: ${{ matrix.os != 'macos-latest' && github.event.pull_request.base.ref == 'master' }}
        working-directory:  ./v2
        run: go test -v ./...

      - name: Run tests (mac) | v3
        if: ${{ matrix.os == 'macos-latest' && github.event.pull_request.base.ref == 'v3-alpha' }}
        env:
          CGO_LDFLAGS: -framework UniformTypeIdentifiers -mmacosx-version-min=10.13
          CGO_CFLAGS: -mmacosx-version-min=10.13
        working-directory: ./v3
        run: go test -v ./...

      - name: Run tests (!mac) | v3
        if: ${{ matrix.os != 'macos-latest' && github.event.pull_request.base.ref == 'v3-alpha' }}
        working-directory:  ./v3
        run: go test -v ./...
=======
      - name: Run tests (!mac)
        if: matrix.os != 'macos-latest' && matrix.os != 'ubuntu-24.04'
        working-directory: ./v2
        run: go test -v ./...

      - name: Run tests (Ubuntu 24.04)
        if: matrix.os == 'ubuntu-24.04'
        working-directory: ./v2
        run: go test -v -tags webkit2_41 ./...
>>>>>>> 9b01922a
<|MERGE_RESOLUTION|>--- conflicted
+++ resolved
@@ -55,29 +55,15 @@
     if: github.event.review.state == 'approved'
     strategy:
       matrix:
-<<<<<<< HEAD
-        os: [ubuntu-latest, windows-latest, macos-latest]
-        go-version: ['1.22']
-=======
         os: [ubuntu-22.04, windows-latest, macos-latest, ubuntu-24.04]
         go-version: ['1.21']
->>>>>>> 9b01922a
 
     steps:
       - name: Checkout code
         uses: actions/checkout@v3
 
-<<<<<<< HEAD
-      - name: Install linux dependencies (v3)
-        if:  ${{ matrix.os == 'ubuntu-latest' && github.event.pull_request.base.ref == 'v3-alpha' }}
-        run: sudo apt-get update -y && sudo apt-get install -y libgtk-3-dev libwebkit2gtk-4.1-dev build-essential pkg-config
-
-      - name: Install linux dependencies (v2)
-        if:  ${{ matrix.os == 'ubuntu-latest' && github.event.pull_request.base.ref == 'master' }}
-=======
       - name: Install linux dependencies ( 22.04 )
         if: matrix.os == 'ubuntu-22.04'
->>>>>>> 9b01922a
         run: sudo apt-get update -y && sudo apt-get install -y libgtk-3-dev libwebkit2gtk-4.0-dev build-essential pkg-config
 
       - name: Install linux dependencies ( 24.04 )
@@ -89,33 +75,13 @@
         with:
           go-version: ${{ matrix.go-version }}
 
-      - name: Run tests (mac) | v2
-        if: ${{ matrix.os == 'macos-latest' && github.event.pull_request.base.ref == 'master' }}
+      - name: Run tests (mac)
+        if: matrix.os == 'macos-latest'
         env:
           CGO_LDFLAGS: -framework UniformTypeIdentifiers -mmacosx-version-min=10.13
-          CGO_CFLAGS: -mmacosx-version-min=10.13
         working-directory: ./v2
         run: go test -v ./...
 
-<<<<<<< HEAD
-      - name: Run tests (!mac) | v2
-        if: ${{ matrix.os != 'macos-latest' && github.event.pull_request.base.ref == 'master' }}
-        working-directory:  ./v2
-        run: go test -v ./...
-
-      - name: Run tests (mac) | v3
-        if: ${{ matrix.os == 'macos-latest' && github.event.pull_request.base.ref == 'v3-alpha' }}
-        env:
-          CGO_LDFLAGS: -framework UniformTypeIdentifiers -mmacosx-version-min=10.13
-          CGO_CFLAGS: -mmacosx-version-min=10.13
-        working-directory: ./v3
-        run: go test -v ./...
-
-      - name: Run tests (!mac) | v3
-        if: ${{ matrix.os != 'macos-latest' && github.event.pull_request.base.ref == 'v3-alpha' }}
-        working-directory:  ./v3
-        run: go test -v ./...
-=======
       - name: Run tests (!mac)
         if: matrix.os != 'macos-latest' && matrix.os != 'ubuntu-24.04'
         working-directory: ./v2
@@ -124,5 +90,4 @@
       - name: Run tests (Ubuntu 24.04)
         if: matrix.os == 'ubuntu-24.04'
         working-directory: ./v2
-        run: go test -v -tags webkit2_41 ./...
->>>>>>> 9b01922a
+        run: go test -v -tags webkit2_41 ./...