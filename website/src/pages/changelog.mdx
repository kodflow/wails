# Changelog

All notable changes to this project will be documented in this file.

The format is based on [Keep a Changelog](https://keepachangelog.com/en/1.0.0/),
and this project adheres to [Semantic Versioning](https://semver.org/spec/v2.0.0.html).

- `Added` for new features.
- `Changed` for changes in existing functionality.
- `Deprecated` for soon-to-be removed features.
- `Removed` for now removed features.
- `Fixed` for any bug fixes.
- `Security` in case of vulnerabilities.

## [Unreleased]

<<<<<<< HEAD
=======
### Fixed

- Avoid app crashing when the Linux GTK key is empty by @aminya in [PR](https://github.com/wailsapp/wails/pull/2672)

### Changed

- Changed styling of `doctor` command. Changed by @MarvinJWendt in [PR](https://github.com/wailsapp/wails/pull/2660)

## v2.5.1 - 2023-05-16

### Breaking Changes

- The Go WebView2Loader allowed env variable and registry overrides to change the behaviour of WebView2. This is not possible when using the native WebView2Loader with Wails and should not be possible according to [PR](https://github.com/wailsapp/wails/pull/1771). Changed by @stffabi in [PR](https://github.com/wailsapp/wails/pull/2668)
- `wails dev` now uses the custom schemes `wails://` on macOS and Linux for all Vite versions. This also fixes missing reloads after multiple fast savings on Linux and Windows. Changed by @stffabi in [PR](https://github.com/wailsapp/wails/pull/2664)

### Fixed

- Fixed segfaults during fast reloads of requests on macOS. Fixed by @stffabi in [PR](https://github.com/wailsapp/wails/pull/2664)
- Fixed devserver on Linux for older WebKit2GTK versions < 2.36. Fixed by @stffabi in [PR](https://github.com/wailsapp/wails/pull/2664)
- Fixed devserver on Windows that might have triggered the WebView2 into a hang. Fixed by @stffabi in [PR](https://github.com/wailsapp/wails/pull/2664)

## v2.5.0 - 2023-05-13

>>>>>>> adb7ddf8
### Breaking Changes

- `wails dev` now uses the custom schemes `wails://` on macOS and Linux if Vite >= `v3.0.0` is used. This makes the dev application consistent in behaviour with the final production application and fixes some long-standing inconsistencies. Changed by @stffabi in [PR](https://github.com/wailsapp/wails/pull/2610)

### Added

- Added Nodejs version in `wails doctor`. Added by @misitebao in [PR](https://github.com/wailsapp/wails/pull/2546)
- Added support for WebKit2GTK 2.40+ on Linux. This brings additional features for the [AssetServer](/docs/reference/options#assetserver), like support for HTTP Request Bodies. The app must be compiled with the Go build tag `webkit2_40` to activate support for this features. This also bumps the minimum requirement of WebKit2GTK to 2.40 for your app. Added by @stffabi in this [PR](https://github.com/wailsapp/wails/pull/2592)
- macOS: Added Window menu role with well known shortcuts "Minimize, Full-Screen and Zoom". Added by @stffabi in [PR](https://github.com/wailsapp/wails/pull/2586)
- macOS: Added "Hide, Hide Others, Show All“ to appmenu. Added by @stffabi in [PR](https://github.com/wailsapp/wails/pull/2586)
<<<<<<< HEAD
=======
- Windows: Added flag to disable the WebView2 `RendererCodeIntegrity` checks, please see the comment on the flag for more information. Added by @stffabi in [PR](https://github.com/wailsapp/wails/pull/2627)
- Windows: Added handling of WebView2 process crashes, for unrecoverable errors an error message is shown that the app needs to be restarted. If an error occurs that shows a chromium error page, make sure the Window and the WebView2 is visible. Added by @stffabi in [PR](https://github.com/wailsapp/wails/pull/2627)
>>>>>>> adb7ddf8

### Changed

- [v3] Typescript model generation using `StructDef`s from new AST-based parser. Added by @ATenderholt in [PR1](https://github.com/wailsapp/wails/pull/2428/files) and [PR2](https://github.com/wailsapp/wails/pull/2485).

### Fixed

- Fixed console printing in `wails generate template`. Fixed by @misitebao in [PR](https://github.com/wailsapp/wails/pull/2483)
- Fixed unicode encoding of strings for multi-rune characters. Fixed by @joshbuddy in [PR](https://github.com/wailsapp/wails/pull/2509)
- Fixed `-skipbindings` flag in `wails dev`. Fixed by @stffabi in [PR](https://github.com/wailsapp/wails/pull/2584)
- Fixed `runtime.MenuUpdateApplicationMenu` on macOS. Fixed by @stffabi in [PR](https://github.com/wailsapp/wails/pull/2588)
- Fixed add package name for `libwebkit`/`pkg-config` and use shell.RunCommandWithENV instead of shell.RunCommand in `zypper.go`. Fixed by @wgjtyu in [PR](https://github.com/wailsapp/wails/pull/2593)
- Make sure to start the CommonFileDialogs on Windows on the Main-Thread. Fixed by @stffabi in [PR](https://github.com/wailsapp/wails/pull/2606)
- Fixed generated typescript bindings. Fixed by @dominictwlee in [PR](https://github.com/wailsapp/wails/pull/2552)
- Fixed `StartHidden` option not working on Linux. Fixed by @LGiki in [PR](https://github.com/wailsapp/wails/pull/2624)

## v2.4.1 - 2023-03-20

### Changed

- Support single clicks on items with `--wails-draggable: drag` again on Windows. Changed by @stffabi in [PR](https://github.com/wailsapp/wails/pull/2482)

### Fixed

- Fixed panic when using `wails dev` and the AssetServer tried to log to the logger. Fixed by @stffabi in [PR](https://github.com/wailsapp/wails/pull/2481)
- Fixed compatibility with WebView2 Runtime > `110.0.1587.69` which showed a `connection refused` html page before doing a reload of the frontend. Fixed by @stffabi in [PR](https://github.com/wailsapp/wails/pull/2496)

## v2.4.0 - 2023-03-08

### Added

- Added Webview GPU acceleration options for [Windows](/docs/reference/options#webviewgpuisdisabled) and [Linux](/docs/reference/options#webviewgpupolicy). Added by @Lyimmi in [PR](https://github.com/wailsapp/wails/pull/2266)
- Added `EnableFraudulentWebsiteDetection` option to opt-in to scan services for fraudulent content, such as malware or phishing attempts. Older releases had the scan services per default activated. Added by @stffabi in [PR](https://github.com/wailsapp/wails/pull/2269)
- Allow an [AssetServer Middleware](/docs/reference/options#middleware) to specify the `Content-Type` of a file served by the [Assets](/docs/reference/options#assets-1) `fs.FS`. Added by @stffabi in [PR](https://github.com/wailsapp/wails/pull/2286)
- The AssetServer now detects more mimetypes by extension, e.g. `.mjs`. Added by @stffabi in [PR](https://github.com/wailsapp/wails/pull/2391)

### Changed

- Improved fullscreen mode for frameless window on Windows. Changed by @stffabi in [PR](https://github.com/wailsapp/wails/pull/2279), [PR](https://github.com/wailsapp/wails/pull/2288) and [PR](https://github.com/wailsapp/wails/pull/2299)
- On Windows unmaximising a window has no effect anymore when the window is in fullscreen mode, this makes it consistent with e.g. macOS. Changed by @stffabi in [PR](https://github.com/wailsapp/wails/pull/2279)
- Frameless resize now sets the cursor on documentElement, otherwise resizing cursor won't be shown outside of the body rectangle. Changed by @stffabi in [PR](https://github.com/wailsapp/wails/pull/2289)
- Improved the `--wails-draggable` experience to be more reactive. Changed by @stffabi in [PR](https://github.com/wailsapp/wails/pull/2302)
- NSIS template now installs the shortcuts for all users and not only for the current user. Changed by @stffabi in [PR](https://github.com/wailsapp/wails/pull/2373)

### Fixed

- Fixed failing build hooks when `build/bin` was missing. Fixed by @Lyimmi in [PR](https://github.com/wailsapp/wails/pull/2273)
- Fixed fullscreen mode for frameless window on Windows to fully cover the taskbar when changing into fullscreen from maximised state. Fixed by @stffabi in [PR](https://github.com/wailsapp/wails/pull/2279)
- Fixed set window background colour on Windows when setting the colour via runtime. Fixed by @stffabi in [PR](https://github.com/wailsapp/wails/pull/2279)
- Fixed the showing of a white border around a fullscreen window when `DisableWindowIcon` is active on Windows. Fixed by @stffabi in [PR](https://github.com/wailsapp/wails/pull/2299)
- Fixed the sometimes lagging drag experience with `--wails-draggable` on Windows. Fixed by @stffabi in [PR](https://github.com/wailsapp/wails/pull/2302)
- Fixed applying the default arch to platform flag in wails cli. If only a `GOOS` has been supplied as platform flag e.g. `wails build --platform windows` the current architecture wasn't applied and the build failed. Fixed by @stffabi in [PR](https://github.com/wailsapp/wails/pull/2309)
- Fixed a segfault on opening the inspector on older macOS versions. Fixed by @stffabi in [PR](https://github.com/wailsapp/wails/pull/2397)
- Fixed the macos single architecture builds not respecting an output file name specified with the '-o' flag. Fixed by @gwynforthewyn in [PR](https://github.com/wailsapp/wails/pull/2358)
- Fixed `undo`/`redo` on macOS. Fixed by @stffabi in [PR](https://github.com/wailsapp/wails/pull/2430)
- Fixed `Events*` runtime functions in JavaScript not returning the function to cancel the watcher. Fixed by @zllovesuki in [PR](https://github.com/wailsapp/wails/pull/2434)
- Fixed AppOptions merging defaults when a custom logger is used. Fixed by @stffabi in [PR](https://github.com/wailsapp/wails/pull/2452)
- Fixed race condition and missing unlock of mutex in events handling. Fixed by @stffabi in [PR](https://github.com/wailsapp/wails/pull/2453)

## v2.3.0 - 2022-12-29

### Added

- Added `OpenInspectorOnStartup` to debug options to allow opening the WebInspector during startup of the application in debug mode. Added by @stffabi in [PR](https://github.com/wailsapp/wails/pull/2080)
- On macOS `wails doctor` now also shows the version of Xcode installed. Added by @stffabi in [PR](https://github.com/wailsapp/wails/pull/2089)
- The [AssetServer](/docs/reference/options#assetserver) now supports handling range-requests if the [Assets](/docs/reference/options/#assets-1) `fs.FS` provides an `io.ReadSeeker`. Added by @stffabi in [PR](https://github.com/wailsapp/wails/pull/2091)
- Add new property for the `wails.json` config file - `bindings`. More information on the new property can be found in the updated [schema](/schemas/config.v2.json). Properties `prefix` and `suffix` allow you to control the generated TypeScript entity name in the `model.ts` file. Added by @OlegGulevskyy in [PR](https://github.com/wailsapp/wails/pull/2101)
- The `WindowSetAlwaysOnTop` method is now exposed in the JS runtime. Fixed by @gotid in [PR](https://github.com/wailsapp/wails/pull/2128)
- The [AssetServer](/docs/reference/options#assetserver) now supports serving the index.html file when requesting a directory. Added by @stffabi in [PR](https://github.com/wailsapp/wails/pull/2110)
- Added support for WebKit2GTK 2.36+ on Linux. This brings additional features for the [AssetServer](/docs/reference/options#assetserver), like support for HTTP methods and Headers. The app must be compiled with the Go build tag `webkit2_36` to activate support for this features. This also bumps the minimum requirement of WebKit2GTK to 2.36 for your app. Fixed by @stffabi in this [PR](https://github.com/wailsapp/wails/pull/2151)
- Added support for file input selection on macOS. Added by @stffabi in [PR](https://github.com/wailsapp/wails/pull/2209)
- Added support Request/Response streaming of the AssetServer on macOS. Added by @stffabi in [PR](https://github.com/wailsapp/wails/pull/2219)
- Added request path checks for the AssetServer. Added by @stffabi in [PR](https://github.com/wailsapp/wails/pull/2235)
- Added new App Store guide. Added by @achhabra2 in [PR](https://github.com/wailsapp/wails/pull/2142)
- Added extra libwebkit check for dnf package manager (required for latest Fedora). Fixed by @NullCode1337 in this [PR](https://github.com/wailsapp/wails/pull/2218)
- Added new `-nomodsync` flag to disable the automatic syncing of the `go.mod` file. Added by @leaanthony in [PR](https://github.com/wailsapp/wails/pull/2215)
- Added support for adding prefix and postfix text to generated Typescript classes. Added by @OlegGulevskyy in [PR](https://github.com/wailsapp/wails/pull/2101)
- Added reference to NSIS as optional dependency. Added by @acheong08 in [PR](https://github.com/wailsapp/wails/pull/2070)
- Added Korean translation for the website. Added by @cybertramp in [PR](https://github.com/wailsapp/wails/pull/2093)

### Fixed

- The `noreload` flag in wails dev wasn't applied. Fixed by @stffabi in this [PR](https://github.com/wailsapp/wails/pull/2081)
- `build/bin` folder was duplicating itself on each reload in `wails dev` mode. Fixed by @OlegGulevskyy in this [PR](https://github.com/wailsapp/wails/pull/2103)
- Prevent a thin white line at the bottom of a frameless window on Windows. Fixed by @stffabi in this [PR](https://github.com/wailsapp/wails/pull/2111)
- Better signal handling for Linux. Fixed by @leaanthony in this [PR](https://github.com/wailsapp/wails/pull/2152)
- Running the docs locally was broken due to mandatory crowdin token requirement. Fixed by @OlegGulevskyy in this [PR](https://github.com/wailsapp/wails/pull/2231)
- Generated typescript for Go functions that returned a single error was incorrect. Fixed by @ATenderholt in this [PR](https://github.com/wailsapp/wails/pull/2247)
- The right mouse event was not being raised correctly for Linux. Fixed by @leaanthony in this [PR](https://github.com/wailsapp/wails/pull/2190)
- Remove extra spaces in Wails version when querying `go.mod`. Fixed by @matholt in this [PR](https://github.com/wailsapp/wails/pull/2197)
- Fix go tests failure on Mac. Fixed by @avengerweb in this [PR](https://github.com/wailsapp/wails/pull/2187)
- Fix go test errors. Fixed by @misitebao & @avengerweb in [these](https://github.com/wailsapp/wails/pull/2169) [PRs](https://github.com/wailsapp/wails/pull/2187)
- Added `WindowSetAlwaysOnTop` to the JS runtime. Fixed by @gotid in [PR](https://github.com/wailsapp/wails/pull/2128)
- Fixed obfuscated flag typo in docs. Fixed by @ckilb in [PR](https://github.com/wailsapp/wails/pull/2102)
- Fixed React Hash Router link in docs. Fixed by @marvinhosea in [PR](https://github.com/wailsapp/wails/pull/2050)

### Changed

- Improve error message if no `index.html` could be found in the assets and validate assetserver options. Changed by @stffabi in this [PR](https://github.com/wailsapp/wails/pull/2110)
- Promote the Go WebView2Loader from experimental to stable. This means now per default all Wails build use the new loader introduced with `v2.2.0`. The old loader remains usable with build tag `native_webview2loader` for the next few releases. Changed by @stffabi in this [PR](https://github.com/wailsapp/wails/pull/2199)
- Refactored CLI. Changed by @leaanthony in this [PR](https://github.com/wailsapp/wails/pull/2123)
- Remove unreachable code. Changed by @tmclane in this [PR](https://github.com/wailsapp/wails/pull/2182)

## v2.2.0 - 2022-11-09

### Added

- Wails now uses a purpose built, native Go implementation of Microsoft's webview2loader dll. This means there is no need to embed the `Webview2Loader.dll` file in your binaries, meaning filesizes will be ~130k smaller! Thanks to @stffabi for this [awesome contribution](https://github.com/wailsapp/wails/pull/1974)!
- This release provides much more control over custom asset handling via the new [AssetServer](https://wails.io/docs/reference/options#assetserver) options. This allows you to provide your own custom asset handler and hook into the request chain through middleware. Thanks to @stffabi for this [awesome contribution](https://github.com/wailsapp/wails/pull/2016) and @mholt for the [initial idea](https://github.com/wailsapp/wails/issues/2007) and extensive testing.
- It is now possible to customise the layout of your Wails projects using 2 new options in `wails.json`:
  - `build:dir` can be used to specify where the build files reside
  - `frontend:dir` can be used to specify where the frontend files reside
  - If `go.mod` is not found in the same directory as `wails.json`, the cli will look up the parent directories to find it. Fixed by @leaanthony in this [PR](https://github.com/wailsapp/wails/pull/2009)
- Colour output in the CLI can now be turned off by using the `--nocolor` flag. This is useful for CI/CD pipelines. Thanks to @scottopell for the [PR](https://github.com/wailsapp/wails/pull/1947)
- A JSON schema definition for the `wails.json` file has been added. IDEs should now provide code complete when editing `wails.json`. Thanks to @binyamin for the [PR](https://github.com/wailsapp/wails/pull/1864)
- The `EventsOn*` methods now return a function that can be called to deregister the listener. Thanks to @joshbuddy for the [PR](https://github.com/wailsapp/wails/pull/1969)

### Fixed

- Webview2 on Windows returns a potential whitespace when defining the style like this style="--wails-draggable: drag". Fixed by @stffabi in https://github.com/wailsapp/wails/pull/1989
- Bound structs that had `struct{}` field types would cause the TypeScript generation to fail. Thanks to @ParkourLiu for the [PR](https://github.com/wailsapp/wails/pull/1999)
- When maximising a frameless window on Windows with multiple monitors, the window could sometimes become blank. Thanks to @stffabi for the [fix](https://github.com/wailsapp/wails/pull/2043)

### Changed

- The troubleshooting guide was updated to provide guidance when [Vite fails to start](https://wails.io/docs/guides/troubleshooting#cannot-start-service-host-version-xxx-does-not-match-binary-version-xxx). Thanks to @willdot for the [PR](https://github.com/wailsapp/wails/pull/2000).
- English, Chinese and Japanese documentation updates. Thanks to @misitebao.

### Deprecated

- The [AssetsHandler](https://wails.io/docs/reference/options#assetshandler) option has been deprecated. Please use the [AssetServer](https://wails.io/docs/reference/options#assetserver) option instead.

### New Contributors

- @willdot made their first contribution in https://github.com/wailsapp/wails/pull/2000
- @ParkourLiu made their first contribution in https://github.com/wailsapp/wails/pull/1999
- @binyamin made their first contribution in https://github.com/wailsapp/wails/pull/1864
- @joshbuddy made their first contribution in https://github.com/wailsapp/wails/pull/1969
- @sgosiaco made their first contribution in https://github.com/wailsapp/wails/pull/2062

## v2.1.0 - 2022-10-18

### Removed

- The `RGBA` option in `options.App` has now been removed. Use `BackgroundColour` instead.

### Added

- [Support for defaulting to No button in Windows dialogs](https://wails.io/docs/reference/runtime/dialog/#windows) - @leaanthony in https://github.com/wailsapp/wails/pull/1875
- Add missing resize for frameless window on Linux - @Lyimmi in https://github.com/wailsapp/wails/pull/1918
- [Add window transparency for linux](https://wails.io/docs/reference/options#windowistranslucent-2) - @Lyimmi in https://github.com/wailsapp/wails/pull/1926
- [Add WindowExecJS method](https://wails.io/docs/reference/runtime/window#windowexecjs) - @leaanthony in https://github.com/wailsapp/wails/pull/1927
- [Add support for `Info.dev.plist` on macOS](https://wails.io/docs//reference/cli#dev) - @leaanthony in https://github.com/wailsapp/wails/pull/1960
- [Add ZoomFactor get/set and add the respective windows only options](https://wails.io/docs/reference/options#zoomfactor) - @pierrejoye in https://github.com/wailsapp/wails/pull/1463

### Fixed

- Embed directories auto-created if they don't exist - @leaanthony in https://github.com/wailsapp/wails/pull/1983
- Quote command arguments if they have a space - @leaanthony in https://github.com/wailsapp/wails/pull/1892
- Fixed Linux frameless window drag - @Lyimmi in https://github.com/wailsapp/wails/pull/1916
- Fix gtk_window_begin_resize_drag's mouse button - @Lyimmi in https://github.com/wailsapp/wails/pull/1920
- Fix binding generation special cases - @JulioDRF in https://github.com/wailsapp/wails/pull/1902
- Remove the `.git` directory in the template - @misitebao in https://github.com/wailsapp/wails/pull/1929
- Fix wails dev - @JulioDRF in https://github.com/wailsapp/wails/pull/1931
- Fix for considering new `go` files in dev filesystem watcher - @scottopell in https://github.com/wailsapp/wails/pull/1946
- Prevent type parsing to interfere with TypeScript package name - @ValentinTrinque in https://github.com/wailsapp/wails/pull/1942
- [dev] Do not try to infer assetdir from fs.FS when a frontend dev server is in use - @stffabi in https://github.com/wailsapp/wails/pull/1972
- Fix init command not listed in wails help message - @lyon-lee-dev in https://github.com/wailsapp/wails/pull/1976

### Changed

- Add PR checks - @leaanthony in https://github.com/wailsapp/wails/pull/1879
- Auto label project cards - @leaanthony in https://github.com/wailsapp/wails/pull/1881
- Add issue translator - @leaanthony in https://github.com/wailsapp/wails/pull/1891
- Update label names in the issue template - @misitebao in https://github.com/wailsapp/wails/pull/1893
- obfuscated instead of obfuscate in the docs - @arifali123 in https://github.com/wailsapp/wails/pull/1895
- [assetHandler] Remove redundant log prefix - @stffabi in https://github.com/wailsapp/wails/pull/1896
- [dev] Do not generate bindings in the dev app itself - @stffabi in https://github.com/wailsapp/wails/pull/1899
- Update Chinese translation - @almas1992 in https://github.com/wailsapp/wails/pull/1894
- Refactor app - @leaanthony in https://github.com/wailsapp/wails/pull/1909
- Update documents - @misitebao in https://github.com/wailsapp/wails/pull/1907 https://github.com/wailsapp/wails/pull/1936
- Adding Tutorial link - @raguay in https://github.com/wailsapp/wails/pull/1903
- Add react-ts-vite-tailwind template - @hotafrika in https://github.com/wailsapp/wails/pull/1930
- Update README.zh-Hans.md - @o8x in https://github.com/wailsapp/wails/pull/1949
- Add Elm Tailwind CSS community template - @rnice01 in https://github.com/wailsapp/wails/pull/1939
- Chore/generate sponsors - @leaanthony in https://github.com/wailsapp/wails/pull/1965
- Use swc + pnpm for website - @leaanthony in https://github.com/wailsapp/wails/pull/1966
- Sort structs in models.ts - @leaanthony in https://github.com/wailsapp/wails/pull/1961
- Update Sponsor Image - @github-actions in https://github.com/wailsapp/wails/pull/1973
- docs: sync documents - @misitebao in https://github.com/wailsapp/wails/pull/1968
- Update events.mdx - @cuigege in https://github.com/wailsapp/wails/pull/1979

### New Contributors

- @arifali123 made their first contribution in https://github.com/wailsapp/wails/pull/1895
- @almas1992 made their first contribution in https://github.com/wailsapp/wails/pull/1894
- @JulioDRF made their first contribution in https://github.com/wailsapp/wails/pull/1902
- @hotafrika made their first contribution in https://github.com/wailsapp/wails/pull/1930
- @scottopell made their first contribution in https://github.com/wailsapp/wails/pull/1946
- @o8x made their first contribution in https://github.com/wailsapp/wails/pull/1949
- @rnice01 made their first contribution in https://github.com/wailsapp/wails/pull/1939
- @cuigege made their first contribution in https://github.com/wailsapp/wails/pull/1979
- @lyon-lee-dev made their first contribution in https://github.com/wailsapp/wails/pull/1976

## v2.0.0 - 2022-09-22

### Fixed

- Fix buildtags parsing if only one tag is specified by @stffabi in https://github.com/wailsapp/wails/pull/1858
- Use embed all to include all files in templates by @stffabi in https://github.com/wailsapp/wails/pull/1862

### Changed

- Bump minimum required Go version to 1.18 by @stffabi in https://github.com/wailsapp/wails/pull/1854
- Add check for minimum required Go version by @stffabi in https://github.com/wailsapp/wails/pull/1853
- chore: update README and workflows by @misitebao in https://github.com/wailsapp/wails/pull/1848
- Update introduction.mdx by @ParvinEyvazov in https://github.com/wailsapp/wails/pull/1863
- Releasetest/release workflow by @leaanthony in https://github.com/wailsapp/wails/pull/1869
- Optimize documentation website by @misitebao in https://github.com/wailsapp/wails/pull/1849

### New Contributors

- @ParvinEyvazov made their first contribution in https://github.com/wailsapp/wails/pull/1863

## v2.0.0-rc.1 - 2022-09-13

### Deprecated

- The `-noGen` flag for the `wails dev` command has been replaced with `-skipbindings`. This is to
  align with the `wails build` command.

### Added

- Add garble support by @leaanthony in https://github.com/wailsapp/wails/pull/1793
- Make draggable CSS property customisable by @leaanthony in https://github.com/wailsapp/wails/pull/1828
- Add Some WindowState by @zandercodes in https://github.com/wailsapp/wails/pull/1349
- Make EventsOff capable of removing multiple listeners by @Lyimmi in https://github.com/wailsapp/wails/pull/1822

### Fixed

- Use `Promise<void>` when Go routine does not output by @SheetJSDev in https://github.com/wailsapp/wails/pull/1821
- preact-ts template build fix by @Debdut in https://github.com/wailsapp/wails/pull/1781
- fix frontend/tsconfig.js by @Lyimmi in https://github.com/wailsapp/wails/pull/1795
- fix: fix bugs in website by @misitebao in https://github.com/wailsapp/wails/pull/1810
- Fix vue-ts template by @leaanthony in https://github.com/wailsapp/wails/pull/1813
- Remove duplicate defs in win32/window.go by @AlbinoDrought in https://github.com/wailsapp/wails/pull/1832

### Changed

- Upgrade React to use Vite v3 by @leaanthony in https://github.com/wailsapp/wails/pull/1744
- Upgrade Lit to use Vite v3 by @leaanthony in https://github.com/wailsapp/wails/pull/1745
- Support vite3 for Vue by @leaanthony in https://github.com/wailsapp/wails/pull/1746
- Preact templates for vite 3 by @leaanthony in https://github.com/wailsapp/wails/pull/1770
- Prevent env variables and registry overrides from changing behaviour by @stffabi in https://github.com/wailsapp/wails/pull/1771
- Use go implementation to retrieve the version of a fixed runtime by @stffabi in https://github.com/wailsapp/wails/pull/1790
- Change contribution guide type from "doc" to "page" by @misitebao in https://github.com/wailsapp/wails/pull/1777
- feat(website): repair document content by @misitebao in https://github.com/wailsapp/wails/pull/1775
- chore: sort out files by @misitebao in https://github.com/wailsapp/wails/pull/1776
- Add Korean to doc by @jaesung9507 in https://github.com/wailsapp/wails/pull/1774
- Add README.ja.md by @shinshin86 in https://github.com/wailsapp/wails/pull/1783
- Reorganized contribution guidelines page by @misitebao in https://github.com/wailsapp/wails/pull/1784
- fix(website): fix link by @misitebao in https://github.com/wailsapp/wails/pull/1785
- Update templates.mdx by @KiddoV in https://github.com/wailsapp/wails/pull/1799
- Better watcher by @leaanthony in https://github.com/wailsapp/wails/pull/1827
- Only set GDK_BACKEND to "x11" if GDK_BACKEND is unset and XDG_SESSION_TYPE is not "wayland" by @prurigro in https://github.com/wailsapp/wails/pull/1811
- Optimize images by @imgbot in https://github.com/wailsapp/wails/pull/1812

### New Contributors

- @shinshin86 made their first contribution in https://github.com/wailsapp/wails/pull/1783
- @Debdut made their first contribution in https://github.com/wailsapp/wails/pull/1781
- @KiddoV made their first contribution in https://github.com/wailsapp/wails/pull/1799
- @zandercodes made their first contribution in https://github.com/wailsapp/wails/pull/1349
- @prurigro made their first contribution in https://github.com/wailsapp/wails/pull/1811
- @SheetJSDev made their first contribution in https://github.com/wailsapp/wails/pull/1821
- @AlbinoDrought made their first contribution in https://github.com/wailsapp/wails/pull/1832
- @imgbot made their first contribution in https://github.com/wailsapp/wails/pull/1812

## v2.0.0-beta.44 - 2022-08-20

### Deprecated

The `data-wails-drag` attribute is being deprecated in favour of the following CSS style:
`style="--wails-draggable:drag"`. You can use `style="--wails-draggable:no-drag"` to disable the drag behaviour.
For this release only, you can test this by setting the following application option:

```go
Experimental: &options.Experimental{
  UseCSSDrag: true,
},
```

### Added

- Set file permissions for generated files by @leaanthony in https://github.com/wailsapp/wails/pull/1763
- Experimental support for CSS Drag detection by @leaanthony in https://github.com/wailsapp/wails/pull/1750

### Fixed

- Bug fix collecting of output binaries for platforms by @stffabi in https://github.com/wailsapp/wails/pull/1715
- Fix registration of exposed fields by @ValentinTrinque in https://github.com/wailsapp/wails/pull/1727
- Fix column widths for doctor command's dependencies table by @ianmjones in https://github.com/wailsapp/wails/pull/1717
- Do not generate bindings for `OnBeforeClose` method

### Changed

- Misc code refactors and removal by @leaanthony in https://github.com/wailsapp/wails/pull/1713
- Add react-router to routing.mdx by @Maicarons2022 in https://github.com/wailsapp/wails/pull/1755
- Add Japanese to doc by @RyoTagami in https://github.com/wailsapp/wails/pull/1716
- Added EmailIt and Modal File Manager by @raguay in https://github.com/wailsapp/wails/pull/1728
- Adding my ScriptBar program by @raguay in https://github.com/wailsapp/wails/pull/1761
- Link to general webview2 runtime download page and not to a specific language by @stffabi in https://github.com/wailsapp/wails/pull/1764
- Updated translations in https://github.com/wailsapp/wails/pull/1719 and https://github.com/wailsapp/wails/pull/1720
- Remove text outside style's brackets by @DragoSpiro98 in https://github.com/wailsapp/wails/pull/1765

### New Contributors

- @RyoTagami made their first contribution in https://github.com/wailsapp/wails/pull/1716
- @raguay made their first contribution in https://github.com/wailsapp/wails/pull/1728
- @Maicarons2022 made their first contribution in https://github.com/wailsapp/wails/pull/1755
- @DragoSpiro98 made their first contribution in https://github.com/wailsapp/wails/pull/1765

## v2.0.0-beta.43 - 2022-08-08

### Added

- Add support for retrieving the release notes from Github by @leaanthony in https://github.com/wailsapp/wails/pull/1679
- Add `frontend:dev:install` configuration by @LGiki in https://github.com/wailsapp/wails/pull/1666

### Fixed

- Fix formatting of some error messages by @stffabi in https://github.com/wailsapp/wails/pull/1665
- Windows dialogs now work when window is not visible yet by @leaanthony in https://github.com/wailsapp/wails/pull/1662
- Multiple fixes for MacOS asset requests by @stffabi in https://github.com/wailsapp/wails/pull/1668
  and https://github.com/wailsapp/wails/pull/1681
- Fix for Go 1.19 by @stffabi in https://github.com/wailsapp/wails/pull/1689
- Removed Linux warnings by @leaanthony in https://github.com/wailsapp/wails/pull/1656
- Better support for doubleclick events in drag regions by @leaanthony in https://github.com/wailsapp/wails/pull/1704
- Allow MacOS frameless window to be miniturisable by @leaanthony in https://github.com/wailsapp/wails/pull/1705

### Changed

- add wails-sveltekit-template by @h8gi in https://github.com/wailsapp/wails/pull/1671
- wails doctor now reports correct MacOS os id by @stffabi in https://github.com/wailsapp/wails/pull/1673
- Update application-development.mdx by @SamHennessy in https://github.com/wailsapp/wails/pull/1682
- Move SetMin/Max calls to main thread by @leaanthony in https://github.com/wailsapp/wails/pull/1684
- Change `frontend:dev` to `frontend:dev:build` by @LGiki in https://github.com/wailsapp/wails/pull/1691
- Build frontend only before starting the dev watcher command by @stffabi in https://github.com/wailsapp/wails/pull/1694
- Improve error message for auto dev server discovery without a dev watcher by @stffabi
  in https://github.com/wailsapp/wails/pull/1711

### New Contributors

- @h8gi made their first contribution in https://github.com/wailsapp/wails/pull/1671
- @SamHennessy made their first contribution in https://github.com/wailsapp/wails/pull/1682

## v2.0.0-beta.42 - 2022-07-25

### Added

- Added `options.NewRGBA` and `options.NewRGB` functions to create `*options.RGBA` by @leaanthony

### Fixed

- Fixed initial build of frontend when using `wails dev` on new projects by @leaanthony
  in https://github.com/wailsapp/wails/pull/1650
- Ignore empty install command when running `wails dev` by @stffabi in https://github.com/wailsapp/wails/pull/1651
- Fixed error reporting in templates
- BackgroundColour documentation fix
- Generalize manual compile steps [Documentation] by @acheong08 in https://github.com/wailsapp/wails/pull/1644

## v2.0.0-beta.40 - 2022-07-24

### Added

- Add Show() and Hide() to runtime to show/hide application by @leaanthony
  in https://github.com/wailsapp/wails/pull/1599
- Override target platform/arch using GOOS and GOARCH environment variables by @leaanthony
  in https://github.com/wailsapp/wails/pull/1618
- Add option to skip frontend rebuild in dev mode by @leaanthony in https://github.com/wailsapp/wails/pull/1632

### Fixed

- Update svelte templates to use vite 3 by @leaanthony in https://github.com/wailsapp/wails/pull/1643
- Fix plain template by @stffabi in https://github.com/wailsapp/wails/pull/1609
- Fix Website layout by @leaanthony in https://github.com/wailsapp/wails/pull/1616
- Fixed typo in documentation page docs/howdoesitwork by @MyNameIsAres in https://github.com/wailsapp/wails/pull/1636
- Use scaling when setting min/max window by @leaanthony in https://github.com/wailsapp/wails/pull/1557

### Changed

- Install dev dependencies before starting dev mode by @leaanthony in https://github.com/wailsapp/wails/pull/1615
- Translate and fix website text by @misitebao in https://github.com/wailsapp/wails/pull/1525
- docs: add MyNameIsAres as a contributor for doc by @allcontributors in https://github.com/wailsapp/wails/pull/1638
- Deprecate Fullscreen appoption by @acheong08 in https://github.com/wailsapp/wails/pull/1640

### Deprecated

- The `Fullscreen` application option is deprecated. Please
  use [`WindowStartState`](https://wails.io/docs/reference/options#windowstartstate) instead.

### New Contributors

- @MyNameIsAres made their first contribution in https://github.com/wailsapp/wails/pull/1636

## v2.0.0-beta.39.2 - 2022-07-20

### Added

- Update example for macOS Menu by @acheong08 in https://github.com/wailsapp/wails/pull/1600

### Fixed

- Reinstate Go 1.17 compatibility by @leaanthony in https://github.com/wailsapp/wails/pull/1605

## v2.0.0-beta.39 - 2022-07-19

### Added

- New screen dimensions runtime API by @skamensky in https://github.com/wailsapp/wails/pull/1519
- Auto discover vite devserver port by @leaanthony in https://github.com/wailsapp/wails/pull/1547
- Add nixpkgs support to doctor command. by @ianmjones in https://github.com/wailsapp/wails/pull/1551
- New pre-build hooks feature by @leaanthony in https://github.com/wailsapp/wails/pull/1578
- New production log level option by @leaanthony in https://github.com/wailsapp/wails/pull/1555

### Fixed

- Fix stack corruption in Windows when using ICoreWebView2HttpHeadersCollectionIterator by @stffabi
  in https://github.com/wailsapp/wails/pull/1589
- Move WindowGet\* to main thread by @leaanthony in https://github.com/wailsapp/wails/pull/1464
- Allow -appargs flag to pass flags to binary. by @ianmjones in https://github.com/wailsapp/wails/pull/1534
- Fix checking for installed apt package in none English session. by @ianmjones
  in https://github.com/wailsapp/wails/pull/1548
- Fix OnBeforeClose code for Mac by @leaanthony in https://github.com/wailsapp/wails/pull/1558
- Support Maps in TS conversion by @leaanthony in https://github.com/wailsapp/wails/pull/1435
- Check for line length when scanning for local devserver url by @leaanthony
  in https://github.com/wailsapp/wails/pull/1566
- Remove usage of unsafe.Pointer in winc by @stffabi and @leaanthony in https://github.com/wailsapp/wails/pull/1556

### Changed

- Rename WindowSetRGBA -> WindowSetBackgroundColour by @leaanthony in https://github.com/wailsapp/wails/pull/1506
- Improvements to the dev command by @stffabi in https://github.com/wailsapp/wails/pull/1510
- Update vscode template by @leaanthony in https://github.com/wailsapp/wails/pull/1398
- Bump svelte from 3.42.2 to 3.49.0 in /v2/internal/frontend/runtime/dev by @dependabot
  in https://github.com/wailsapp/wails/pull/1572
- Bump svelte from 3.42.5 to 3.49.0 in /v2/internal/frontend/runtime by @dependabot
  in https://github.com/wailsapp/wails/pull/1573
- Add troubleshooting for `Not Found` error by @acheong08 in https://github.com/wailsapp/wails/pull/1586
- Docs/better homepage by @leaanthony in https://github.com/wailsapp/wails/pull/1591

### New Contributors

- @skamensky made their first contribution in https://github.com/wailsapp/wails/pull/1519
- @acheong08 made their first contribution in https://github.com/wailsapp/wails/pull/1586

**Full Changelog**: https://github.com/wailsapp/wails/compare/v2.0.0-beta.38...v2.0.0-beta.39

## v2.0.0-beta.38 - 2022-06-27

### Added

- Add race detector to build & dev by @Lyimmi in https://github.com/wailsapp/wails/pull/1426
- [linux] Support `linux/arm` architecture by @Lyimmi in https://github.com/wailsapp/wails/pull/1427
- Create gitignore when using `-g` option by @jaesung9507 in https://github.com/wailsapp/wails/pull/1430
- [windows] Add Suspend/Resume callback support by @leaanthony in https://github.com/wailsapp/wails/pull/1474
- Add runtime function `WindowSetAlwaysOnTop` by @chenxiao1990 in https://github.com/wailsapp/wails/pull/1442
- [windows] Allow setting browser path by @NanoNik in https://github.com/wailsapp/wails/pull/1448

### Fixed

- [linux] Improve switching to main thread for callbacks by @stffabi in https://github.com/wailsapp/wails/pull/1392
- [windows] Fix WebView2 minimum runtime version check by @stffabi in https://github.com/wailsapp/wails/pull/1456
- [linux] Fix apt command syntax (#1458) by @abtin in https://github.com/wailsapp/wails/pull/1461
- [windows] Set Window Background colour if provided + debounce redraw option by @leaanthony
  in https://github.com/wailsapp/wails/pull/1466
- Fix small typo in docs by @LukenSkyne in https://github.com/wailsapp/wails/pull/1449
- Fix the url to surge by @andywenk in https://github.com/wailsapp/wails/pull/1460
- Fixed theme change at runtime by @leaanthony in https://github.com/wailsapp/wails/pull/1473
- Fix: Don't stop if unable to remove temporary bindings build by @leaanthony
  in https://github.com/wailsapp/wails/pull/1465
- [windows] Pass the correct installationStatus to the webview installation strategy by @stffabi
  in https://github.com/wailsapp/wails/pull/1483
- [windows] Make `SetBackgroundColour` compatible for `windows/386` by @stffabi
  in https://github.com/wailsapp/wails/pull/1493
- Fix lit-ts template by @Orijhins in https://github.com/wailsapp/wails/pull/1494

### Changed

- [windows] Load WebView2 loader from embedded only by @stffabi in https://github.com/wailsapp/wails/pull/1432
- Add showcase entry for October + update homepage carousel entry for October by @marcus-crane
  in https://github.com/wailsapp/wails/pull/1436
- Always use return in wrapped method by @leaanthony in https://github.com/wailsapp/wails/pull/1410
- [windows] Unlock OSThread after native calls have been finished by @stffabi
  in https://github.com/wailsapp/wails/pull/1441
- Add `BackgroundColour` and deprecate `RGBA` by @leaanthony in https://github.com/wailsapp/wails/pull/1475
- AssetsHandler remove retry logic in dev mode by @stffabi in https://github.com/wailsapp/wails/pull/1479
- Add Solid JS template to docs by @sidwebworks in https://github.com/wailsapp/wails/pull/1492
- Better signal handling by @leaanthony in https://github.com/wailsapp/wails/pull/1488
- Chore/react 18 create root by @tomanagle in https://github.com/wailsapp/wails/pull/1489

### New Contributors

- @jaesung9507 made their first contribution in https://github.com/wailsapp/wails/pull/1430
- @LukenSkyne made their first contribution in https://github.com/wailsapp/wails/pull/1449
- @andywenk made their first contribution in https://github.com/wailsapp/wails/pull/1460
- @abtin made their first contribution in https://github.com/wailsapp/wails/pull/1461
- @chenxiao1990 made their first contribution in https://github.com/wailsapp/wails/pull/1442
- @NanoNik made their first contribution in https://github.com/wailsapp/wails/pull/1448
- @sidwebworks made their first contribution in https://github.com/wailsapp/wails/pull/1492
- @tomanagle made their first contribution in https://github.com/wailsapp/wails/pull/1489

## v2.0.0-beta.37 - 2022-05-26

### Added

- Add `nogen` flag in wails dev command by @mondy in https://github.com/wailsapp/wails/pull/1413
- Initial support for new native translucency in Windows Preview by @leaanthony
  in https://github.com/wailsapp/wails/pull/1400

### Fixed

- Bugfix/incorrect bindings by @leaanthony in https://github.com/wailsapp/wails/pull/1383
- Fix runtime.js events by @polikow in https://github.com/wailsapp/wails/pull/1369
- Fix docs formatting by @antimatter96 in https://github.com/wailsapp/wails/pull/1372
- Events | fixes #1388 by @lambdajack in https://github.com/wailsapp/wails/pull/1390
- bugfix: correct typo by @tmclane in https://github.com/wailsapp/wails/pull/1391
- Fix typo in docs by @LGiki in https://github.com/wailsapp/wails/pull/1393
- Fix typo bindings.js to ipc.js by @rayshoo in https://github.com/wailsapp/wails/pull/1406
- Make sure to execute the menu callbacks on a new goroutine by @stffabi in https://github.com/wailsapp/wails/pull/1403
- Update runtime.d.ts & templates by @Yz4230 in https://github.com/wailsapp/wails/pull/1421
- Add missing className to input in React and Preact templates by @edwardbrowncross in https://github.com/wailsapp/wails/pull/1419

### Changed

- Improve multi-platform builds by @stffabi in https://github.com/wailsapp/wails/pull/1373
- During wails dev only use reload logic if no AssetsHandler are in use by @stffabi in https://github.com/wailsapp/wails/pull/1385
- Update events.mdx by @Junkher in https://github.com/wailsapp/wails/pull/1387
- Add Next.js template by @LGiki in https://github.com/wailsapp/wails/pull/1394
- Add docs on wails generate module by @TechplexEngineer in https://github.com/wailsapp/wails/pull/1414
- Add macos custom menu EditMenu tips by @daodao97 in https://github.com/wailsapp/wails/pull/1423

### New Contributors

- @polikow made their first contribution in https://github.com/wailsapp/wails/pull/1369
- @antimatter96 made their first contribution in https://github.com/wailsapp/wails/pull/1372
- @Junkher made their first contribution in https://github.com/wailsapp/wails/pull/1387
- @lambdajack made their first contribution in https://github.com/wailsapp/wails/pull/1390
- @LGiki made their first contribution in https://github.com/wailsapp/wails/pull/1393
- @rayshoo made their first contribution in https://github.com/wailsapp/wails/pull/1406
- @TechplexEngineer made their first contribution in https://github.com/wailsapp/wails/pull/1414
- @mondy made their first contribution in https://github.com/wailsapp/wails/pull/1413
- @Yz4230 made their first contribution in https://github.com/wailsapp/wails/pull/1421
- @daodao97 made their first contribution in https://github.com/wailsapp/wails/pull/1423
- @edwardbrowncross made their first contribution in https://github.com/wailsapp/wails/pull/1419

## v2.0.0-beta.36 - 2022-04-27

### Fixed

- [v2] Validate devServer property to be of the correct form by [@stffabi](https://github.com/stffabi) in https://github.com/wailsapp/wails/pull/1359
- [v2, darwin] Initialize native variables on stack to prevent segfault by [@stffabi](https://github.com/stffabi) in https://github.com/wailsapp/wails/pull/1362
- Vue-TS template fix

### Changed

- Added `OnStartup` method back to default templates

## v2.0.0-beta.35 - 2022-04-27

### Breaking Changes

- When data was sent to the `EventsOn` callback, it was being sent as a slice of values,
  instead of optional parameters to the method. `EventsOn` now works as expected, but you will need to update your code
  if you
  currently use this. [More information](https://github.com/wailsapp/wails/issues/1324)
- The broken `bindings.js` and `bindings.d.ts` files have been replaced by a new JS/TS code generation system. More
  details [here](https://wails.io/docs/howdoesitwork#calling-bound-go-methods)

### Added

- **New Templates**: Svelte, React, Vue, Preact, Lit and Vanilla templates, both JS and TS versions. `wails init -l` for
  more info.
- Default templates now powered by [Vite](https://vitejs.dev). This enables lightning fast reloads when you
  use `wails dev`!
- Add support for external frontend development servers. See `frontend:dev:serverUrl` in
  the [project config](https://wails.io/docs/reference/project-config) - [@stffabi](https://github.com/stffabi)
- [Fully configurable dark mode](https://wails.io/docs/reference/options#theme) for Windows.
- Hugely improved [WailsJS generation](https://wails.io/docs/howdoesitwork#calling-bound-go-methods) (both JavaScript
  and TypeScript)
- Wails doctor now reports information about the wails installation - [@stffabi](https://github.com/stffabi)
- Added docs for [code-signing](https://wails.io/docs/guides/signing)
  and [NSIS installer](https://wails.io/docs/guides/windows-installer) - [@gardc](https://github.com/gardc)
- Add support for `-trimpath` [build flag](https://wails.io/docs/reference/cli#build)
- Add support for a default AssetsHandler - [@stffabi](https://github.com/stffabi)

### Fixed

- Improved mimetype detection for BOM marker and comments - [@napalu](https://github.com/napalu)
- Remove duplicate mimetype entries - [@napalu](https://github.com/napalu)
- Remove duplicate TypeScript imports in generated definition files - [@adalessa](https://github.com/adalessa)
- Add missing method declaration - [@adalessa](https://github.com/adalessa)
- Fix Linux sigabrt on start - [@napalu](https://github.com/napalu)
- Double Click event now works on elements with `data-wails-drag` attribute - [@jicg](https://github.com/jicg)
- Suppress resizing during minimize of a frameless window - [@stffabi](https://github.com/stffabi)
- Fixed TS/JS generation for Go methods with no returns
- Fixed WailsJS being generated in project directory

### Changed

- Website docs are now versioned
- Improved `runtime.Environment` call
- Improve the close action for Mac
- A bunch of dependabot security updates
- Improved website content - [@misitebao](https://github.com/misitebao)
- Upgrade issue template - [@misitebao](https://github.com/misitebao)
- Convert documents that don't require version management to individual pages
  - [@misitebao](https://github.com/misitebao)
- Website now using Algolia search

## v2.0.0-beta.34 - 2022-03-26

### Added

- Add support for 'DomReady' callback on linux by [@napalu](https://github.com/napalu) in #1249
- MacOS - Show extension by default by [@leaanthony](https://github.com/leaanthony) in #1228

### Fixed

- [v2, nsis] Seems like / as path separator works only for some directives in a cross platform way
  by [@stffabi](https://github.com/stffabi) in #1227
- import models on binding definition by [@adalessa](https://github.com/adalessa) in #123

  1

- Use local search on website by [@leaanthony](https://github.com/leaanthony) in #1234
- Ensure binary resources can be served by [@napalu](https://github.com/napalu) in #1240
- Only retry loading assets when loading from disk by [@leaanthony](https://github.com/leaanthony) in #1241
- [v2, windows] Fix maximised start state by [@stffabi](https://github.com/stffabi) in #1243
- Ensure Linux IsFullScreen uses GDK_WINDOW_STATE_FULLSCREEN bitmask appropriately.
  by [@ianmjones](https://github.com/ianmjones) in #1245
- Fix memory leak in ExecJS for Mac by [@leaanthony](https://github.com/leaanthony) in #1230
- Fix, or at least a workaround, for (#1232) by [@BillBuilt](https://github.com/BillBuilt) in #1247
- [v2] Use os.Args[0] for self starting wails by [@stffabi](https://github.com/stffabi) in #1258
- [v2, windows] Windows switch scheme: https -> http by @stefpap in #1255
- Ensure Focus is regained by Webview2 when tabbing by [@leaanthony](https://github.com/leaanthony) in #1257
- Try to focus window when Show() is called. by [@leaanthony](https://github.com/leaanthony) in #1212
- Check system for user installed Linux dependencies by [@leaanthony](https://github.com/leaanthony) in #1180

### Changed

- feat(website): sync documents and add content by [@misitebao](https://github.com/misitebao) in #1215
- refactor(cli): optimize default templates by [@misitebao](https://github.com/misitebao) in #1214
- Run watcher after initial build by [@leaanthony](https://github.com/leaanthony) in #1216
- Feature/docs update by [@leaanthony](https://github.com/leaanthony) in #1218
- feat(website): optimize website and sync documents by [@misitebao](https://github.com/misitebao) in #1219
- docs: sync documents by [@misitebao](https://github.com/misitebao) in #1224
- Default index page by [@leaanthony](https://github.com/leaanthony) in #1229
- Build added win32 compatibility by [@fengweiqiang](https://github.com/fengweiqiang) in #1238
- docs: sync documents by [@misitebao](https://github.com/misitebao) in #1260

## v2.0.0-beta.33 - 2022-03-05

### Added

- NSIS Installer support for creating installers for Windows applications -
  Thanks [@stffabi](https://github.com/stffabi) 🎉
- New frontend:dev:watcher command to spin out 3rd party watchers when using wails dev -
  Thanks [@stffabi](https://github.com/stffabi)🎉
- Remote templates now support version tags - Thanks [@misitebao](https://github.com/misitebao) 🎉

### Fixed

- A number of fixes for ARM Linux providing a huge improvement - Thanks [@ianmjones](https://github.com/ianmjones) 🎉
- Fixed potential Nil reference when discovering the path to `index.html`
- Fixed crash when using `runtime.Log` methods in a production build
- Improvements to internal file handling meaning webworkers will now work on Windows - Thanks [@stffabi](https://github.com/stffabi)🎉

### Changed

- The Webview2 bootstrapper is now run as a normal user and doesn't require admin rights
- The docs have been improved and updated
- Added troubleshooting guide<|MERGE_RESOLUTION|>--- conflicted
+++ resolved
@@ -14,8 +14,6 @@
 
 ## [Unreleased]
 
-<<<<<<< HEAD
-=======
 ### Fixed
 
 - Avoid app crashing when the Linux GTK key is empty by @aminya in [PR](https://github.com/wailsapp/wails/pull/2672)
@@ -39,7 +37,6 @@
 
 ## v2.5.0 - 2023-05-13
 
->>>>>>> adb7ddf8
 ### Breaking Changes
 
 - `wails dev` now uses the custom schemes `wails://` on macOS and Linux if Vite >= `v3.0.0` is used. This makes the dev application consistent in behaviour with the final production application and fixes some long-standing inconsistencies. Changed by @stffabi in [PR](https://github.com/wailsapp/wails/pull/2610)
@@ -50,11 +47,8 @@
 - Added support for WebKit2GTK 2.40+ on Linux. This brings additional features for the [AssetServer](/docs/reference/options#assetserver), like support for HTTP Request Bodies. The app must be compiled with the Go build tag `webkit2_40` to activate support for this features. This also bumps the minimum requirement of WebKit2GTK to 2.40 for your app. Added by @stffabi in this [PR](https://github.com/wailsapp/wails/pull/2592)
 - macOS: Added Window menu role with well known shortcuts "Minimize, Full-Screen and Zoom". Added by @stffabi in [PR](https://github.com/wailsapp/wails/pull/2586)
 - macOS: Added "Hide, Hide Others, Show All“ to appmenu. Added by @stffabi in [PR](https://github.com/wailsapp/wails/pull/2586)
-<<<<<<< HEAD
-=======
 - Windows: Added flag to disable the WebView2 `RendererCodeIntegrity` checks, please see the comment on the flag for more information. Added by @stffabi in [PR](https://github.com/wailsapp/wails/pull/2627)
 - Windows: Added handling of WebView2 process crashes, for unrecoverable errors an error message is shown that the app needs to be restarted. If an error occurs that shows a chromium error page, make sure the Window and the WebView2 is visible. Added by @stffabi in [PR](https://github.com/wailsapp/wails/pull/2627)
->>>>>>> adb7ddf8
 
 ### Changed
 
