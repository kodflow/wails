--- conflicted
+++ resolved
@@ -20,7 +20,9 @@
 
 English | [简体中文](README.zh-Hans.md)
 
-The traditional method of providing web interfaces to Go programs is via a built-in web server. Wails offers a different approach: it provides the ability to wrap both Go code and a web frontend into a single binary. Tools are provided to make this easy for you by handling project creation, compilation and bundling. All you have to do is get creative!
+The traditional method of providing web interfaces to Go programs is via a built-in web server. Wails offers a different
+approach: it provides the ability to wrap both Go code and a web frontend into a single binary. Tools are provided to
+make this easy for you by handling project creation, compilation and bundling. All you have to do is get creative!
 
 The official docs can be found at [https://wails.app](https://wails.app).
 
@@ -33,15 +35,15 @@
 - [3. Features](#nav-3)
 - [4. Sponsors](#nav-4)
 - [5. Installation](#nav-5)
-  - [5.1 MacOS](#nav-5-1)
-  - [5.2 Linux](#nav-5-2)
-    - [5.2.1 Debian/Ubuntu](#nav-5-2-1)
-    - [5.2.2 Arch Linux / ArchLabs / Ctlos Linux](#nav-5-2-2)
-    - [5.2.3 Centos](#nav-5-2-3)
-    - [5.2.4 Fedora](#nav-5-2-4)
-    - [5.2.5 VoidLinux & VoidLinux-musl](#nav-5-2-5)
-    - [5.2.6 Gentoo](#nav-5-2-6)
-  - [5.3 Windows](#nav-5-3)
+   - [5.1 MacOS](#nav-5-1)
+   - [5.2 Linux](#nav-5-2)
+      - [5.2.1 Debian/Ubuntu](#nav-5-2-1)
+      - [5.2.2 Arch Linux / ArchLabs / Ctlos Linux](#nav-5-2-2)
+      - [5.2.3 Centos](#nav-5-2-3)
+      - [5.2.4 Fedora](#nav-5-2-4)
+      - [5.2.5 VoidLinux & VoidLinux-musl](#nav-5-2-5)
+      - [5.2.6 Gentoo](#nav-5-2-6)
+   - [5.3 Windows](#nav-5-3)
 - [6. Installation](#nav-6)
 - [7. Next Steps](#nav-7)
 - [8. FAQ](#nav-8)
@@ -120,7 +122,8 @@
 
 ## Installation
 
-Wails uses cgo to bind to the native rendering engines so a number of platform dependent libraries are needed as well as an installation of Go. The basic requirements are:
+Wails uses cgo to bind to the native rendering engines so a number of platform dependent libraries are needed as well as
+an installation of Go. The basic requirements are:
 
 - Go 1.16
 - npm
@@ -189,7 +192,9 @@
 
 ### Windows
 
-Windows requires gcc and related tooling. The recommended download is from [http://tdm-gcc.tdragon.net/download](http://tdm-gcc.tdragon.net/download). Once this is installed, you are good to go.
+Windows requires gcc and related tooling. The recommended download is
+from [http://tdm-gcc.tdragon.net/download](http://tdm-gcc.tdragon.net/download). Once this is installed, you are good to
+go.
 
 <span id="nav-6"></span>
 
@@ -215,15 +220,20 @@
 
 - Is this an alternative to Electron?
 
-  Depends on your requirements. It's designed to make it easy for Go programmers to make lightweight desktop applications or add a frontend to their existing applications. Whilst Wails does not currently offer hooks into native elements such as menus, this may change in the future.
+  Depends on your requirements. It's designed to make it easy for Go programmers to make lightweight desktop
+  applications or add a frontend to their existing applications. Whilst Wails does not currently offer hooks into native
+  elements such as menus, this may change in the future.
 
 - Who is this project aimed at?
 
-  Go programmers who want to bundle an HTML/JS/CSS frontend with their applications, without resorting to creating a server and opening a browser to view it.
+  Go programmers who want to bundle an HTML/JS/CSS frontend with their applications, without resorting to creating a
+  server and opening a browser to view it.
 
 - What's with the name?
 
-  When I saw WebView, I thought "What I really want is tooling around building a WebView app, a bit like Rails is to Ruby". So initially it was a play on words (Webview on Rails). It just so happened to also be a homophone of the English name for the [Country](https://en.wikipedia.org/wiki/Wales) I am from. So it stuck.
+  When I saw WebView, I thought "What I really want is tooling around building a WebView app, a bit like Rails is to
+  Ruby". So initially it was a play on words (Webview on Rails). It just so happened to also be a homophone of the
+  English name for the [Country](https://en.wikipedia.org/wiki/Wales) I am from. So it stuck.
 
 <span id="nav-9"></span>
 
@@ -282,9 +292,12 @@
 
 Without the following people, this project would never have existed:
 
-- [Dustin Krysak](https://wiki.ubuntu.com/bashfulrobot) - His support and feedback has been immense. More patience than you can throw a stick at (Not long now Dustin!).
-- [Serge Zaitsev](https://github.com/zserge) - Creator of [Webview](https://github.com/zserge/webview) which Wails uses for the windowing.
-- [Byron](https://github.com/bh90210) - At times, Byron has single handedly kept this project alive. Without his incredible input, we never would have got to v1.
+- [Dustin Krysak](https://wiki.ubuntu.com/bashfulrobot) - His support and feedback has been immense. More patience than
+  you can throw a stick at (Not long now Dustin!).
+- [Serge Zaitsev](https://github.com/zserge) - Creator of [Webview](https://github.com/zserge/webview) which Wails uses
+  for the windowing.
+- [Byron](https://github.com/bh90210) - At times, Byron has single handedly kept this project alive. Without his
+  incredible input, we never would have got to v1.
 
 This project was mainly coded to the following albums:
 
@@ -306,34 +319,9 @@
 
 ## Special Thanks
 
-<<<<<<< HEAD
-  * [Manic Street Preachers - Resistance Is Futile](https://open.spotify.com/album/1R2rsEUqXjIvAbzM0yHrxA)
-  * [Manic Street Preachers - This Is My Truth, Tell Me Yours](https://open.spotify.com/album/4VzCL9kjhgGQeKCiojK1YN)
-  * [The Midnight - Endless Summer](https://open.spotify.com/album/4Krg8zvprquh7TVn9OxZn8)
-  * [Gary Newman - Savage (Songs from a Broken World)](https://open.spotify.com/album/3kMfsD07Q32HRWKRrpcexr)
-  * [Steve Vai - Passion & Warfare](https://open.spotify.com/album/0oL0OhrE2rYVns4IGj8h2m)
-  * [Ben Howard - Every Kingdom](https://open.spotify.com/album/1nJsbWm3Yy2DW1KIc1OKle)
-  * [Ben Howard - Noonday Dream](https://open.spotify.com/album/6astw05cTiXEc2OvyByaPs)
-  * [Adwaith - Melyn](https://open.spotify.com/album/2vBE40Rp60tl7rNqIZjaXM)
-  * [Gwidaith Hen Fran - Cedors Hen Wrach](https://open.spotify.com/album/3v2hrfNGINPLuDP0YDTOjm)
-  * [Metallica - Metallica](https://open.spotify.com/album/2Kh43m04B1UkVcpcRa1Zug)
-  * [Bloc Party - Silent Alarm](https://open.spotify.com/album/6SsIdN05HQg2GwYLfXuzLB)
-  * [Maxthor - Another World](https://open.spotify.com/album/3tklE2Fgw1hCIUstIwPBJF)
-  * [Alun Tan Lan - Y Distawrwydd](https://open.spotify.com/album/0c32OywcLpdJCWWMC6vB8v)
-
-## Licensing
-
-[![FOSSA Status](https://app.fossa.io/api/projects/git%2Bgithub.com%2Fwailsapp%2Fwails.svg?type=large)](https://app.fossa.io/projects/git%2Bgithub.com%2Fwailsapp%2Fwails?ref=badge_large)
-
-## Special Thanks
-
-<p align="center" style="text-align: center">
-   A *huge* thanks to <a href="https://pace.dev"><img src="pace.jpeg"/> Pace</a> for sponsoring the project and helping the efforts to get Wails ported to Apple Silicon!<br/><br/>
-=======
 <p align="center" style="text-align: center">
    <a href="https://pace.dev"><img src="pace.jpeg"/></a><br/>
    A <i>huge<i/> thanks to <a href="https://pace.dev">Pace</a> for sponsoring the project and helping the efforts to get Wails ported to Apple Silicon!<br/><br/>
->>>>>>> 54bdbe06
    If you are looking for a Project Management tool that's powerful but quick and easy to use, check them out!<br/><br/>
 </p>
 
